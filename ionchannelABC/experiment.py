from functools import wraps, reduce
import numpy as np
import myokit
import pandas as pd
from typing import List, Callable, Dict, Union, Tuple
import warnings
from pyabc import History


def log_transform(f):
    @wraps(f)
    def log_transformed(**log_kwargs):
        kwargs = dict([(key[4:], 10**value) if key.startswith("log")
                       else (key, value)
                       for key, value in log_kwargs.items()])
        return f(**kwargs)
    return log_transformed


def combine_sum_stats(*functions):
    def sum_stats_fn(x):
        sum_stats = []
        for i, flist in enumerate(functions):
            for f in flist:
                sum_stats = sum_stats+f(x[i])
        return sum_stats
    return lambda x: sum_stats_fn(x)


class Experiment:
    """Contains related information from patch clamp experiment."""
    def __init__(self,
                 dataset: Union[np.ndarray, List[np.ndarray]],
                 protocol: myokit.Protocol,
                 conditions: Dict[str, float],
                 sum_stats: Union[Callable, List[Callable]],
                 tvar: str='phys.T',
                 Q10: float=None,
                 Q10_factor: int=0,
                 description: str=""):
        """Initialisation.

        Args:
            dataset (Union[np.ndarray, List[np.ndarray]]):
                Experimental data in format (x, y, variance). More than one
                dataset can be supplied in a list and will be assigned
                separate exp_id. Care must be taken in this case that sum stats
                function produces appropriate output.
            protocol (myokit.Protocol): Voltage step protocol from experiment.
            conditions (Dict[str, float]): Reported experimental conditions.
            sum_stats (Union[Callable, List[Callable]]): Summary statistics
                function(s) which may be list of functions as more than one
                measurement could be made from one protocol.
            tvar: Name of temperature condition variable in `conditions`.
            Q10 (float): Optional Q10 value to be used to adjust any
                values to temperature of model.
            Q10_factor (int): Optional factor for Q10 temperature
                conversion. The factor is used when adjusting values
                using the Q10 equation to differentiate between
                different types of data.
                Defaults to zero which will give no adjustment.
                Set to 1 for IV datasets, 0 for steady-state datasets and
                -1 for rate constant datasets.
            description (str): Optional descriptor.
        """
        if isinstance(dataset, list):
            self._dataset = dataset
        else:
            self._dataset = [dataset]

        self._protocol = protocol

        if isinstance(sum_stats, list):
            self._sum_stats = sum_stats
        else:
            self._sum_stats = [sum_stats]

        conditions_exp = conditions.copy() # in case conditions used by other experiments
        self._temperature = conditions_exp.pop(tvar, None)
        self._conditions = conditions_exp
        self._Q10 = Q10
        self._Q10_factor = Q10_factor
        self._description = description

    def __call__(self) -> None:
        """Print descriptor"""
        print(self._description)

    @property
    def dataset(self) -> np.ndarray:
        return self._dataset

    @property
    def protocol(self) -> myokit.Protocol:
        return self._protocol

    @property
    def conditions(self) -> Dict:
        return self._conditions

    @property
    def sum_stats(self) -> Callable:
        return self._sum_stats

    @property
    def temperature(self) -> float:
        return self._temperature

    @property
    def Q10(self) -> float:
        return self._Q10

    @property
    def Q10_factor(self) -> int:
        return self._Q10_factor


def setup(modelfile: str,
          *experiments: Experiment,
<<<<<<< HEAD
          pacevar: str='membrane.V',
          logvars: List[str]=myokit.LOG_ALL,
          prev_runs: List[str]=[],
=======
          vvar: str='membrane.V',
          tvar: str='phys.T',
          logvars: List[str]=myokit.LOG_ALL,
          normalise: bool=True,
>>>>>>> f3fb674b
          ) -> Tuple[pd.DataFrame, Callable, Callable]:
    """Combine chosen experiments into inputs for ABC.

    Args:
        modelfile (str): Path to Myokit MMT file.
        *experiments (Experiment): Any number of experiments to run in ABC.
<<<<<<< HEAD
        pacevar (str): Optionally specify name of pacing variable in modelfile.
            Defaults to `membrane.V` assuming voltage clamp protocol but could
            also be set to stimulating current.
        logvars (List[str]): Optionally specify variables to log in simulations.
        prev_runs (List[str]): Path to previous pyABC runs containing samples
            to randomly sample outside of ABC algorithm.
=======
        vvar (str): Optionally specify name of membrane voltage in modelfile.
            Defaults to `membrane.V`.
        tvar (str): Optionally specify name of temperature in modelfile.
            Defaults to `phys.T`.
        logvars (str): Optionally specify variables to log in simulations.
>>>>>>> f3fb674b

    Returns:
        Tuple[pd.DataFrame, Callable, Callable]:
            Observations combined from experiments.
            Model function to run combined protocols from experiments.
            Summary statistics function to convert 'raw' simulation output.
    """

    # Create Myokit model instance
    m = myokit.load_model(modelfile)
<<<<<<< HEAD

    # Set pacing variable
    pace = m.get(pacevar)
    if pace.binding() != 'pace':
        if pace.is_state():
            pace.demote()
        pace.set_rhs(0)
        pace.set_binding('pace')
=======
    v = m.get(vvar)
    v.demote()
    v.set_rhs(0)
    v.set_binding('pace')
    model_temperature = m.get(tvar).value()
>>>>>>> f3fb674b

    # Initialise combined variables
    observations = get_observations_df(list(experiments),
                                       normalise=normalise,
                                       temp_adjust=True,
                                       model_temperature=model_temperature)

    # Combine protocols into Myokit simulations
    simulations, times = [], []
    for exp in list(experiments):
        s = myokit.Simulation(m, exp.protocol)
        for ci, vi in exp.conditions.items():
            s.set_constant(ci, vi)
        simulations.append(s)
        times.append(exp.protocol.characteristic_time())

<<<<<<< HEAD
    # Get previous pyABC runs
    # Note: defaults to latest run in database file
    sample_df, sample_w = [], []
    for run in prev_runs:
        h = History(run)
        df, w = h.get_distribution()
        sample_df.append(df)
        sample_w.append(w)

=======
>>>>>>> f3fb674b
    # Create model function
    def simulate_model(**pars):
        sim_output = []
        # Pre-optimised parameters
        for df, w in zip(sample_df, sample_w):
            pars = dict([(key[4:], 10**value) if key.startswith("log")
                         else (key, value)
                         for key, value in df.sample(weights=w, replace=True).items()],
                        **pars)
        for sim, time in zip(simulations, times):
            for p, v in pars.items():
                try:
                    sim.set_constant(p, v)
                except:
                    warnings.warn("Could not set value of {}"
                                  .format(p))
                    return None
            sim.reset()
            try:
                sim_output.append(sim.run(time, log=logvars))
            except:
                del(sim_output)
                return None
        return sim_output
    def model(x):
        return log_transform(simulate_model)(**x)

    # Combine summary statistic functions
    normalise_factor = {}
    for i, f in enumerate(observations.normalise_factor):
        normalise_factor[i] = f
    sum_stats_combined = combine_sum_stats(
        *[e.sum_stats for e in list(experiments)]
    )
    def summary_statistics(data):
        if data is None:
            return {}
<<<<<<< HEAD
        return {str(i): val
                for i, val in enumerate(sum_stats_combined(data))}
=======
        ss = {str(i): val/normalise_factor[i]
              for i, val in enumerate(sum_stats_combined(data))}
        return ss

    return observations, model, summary_statistics


def get_observations_df(experiments: List[Experiment],
                        normalise: bool=True,
                        temp_adjust: bool=False,
                        model_temperature: float=None) -> pd.DataFrame:
    """Returns observations dataframe with combined datasets.

    Args:
        *experiments (Experiment): Any number of experiments to run in ABC.
        normalise (bool): Whether to normalise dependent variable and
            variance in output dataframe. Defaults to True.
        temp_adjust (bool): Whether to adjust to temperature in
            modelfile. Defaults to False.
        model_temperature (float): Temperature to adjust values to. Must
            be supplied if `temp_adjust=True`.

    Returns:
        pd.DataFrame: Combined datasets in dataframe with columns
            `x`, `y`, `variance` and `exp_id`.
    """
    cols = ['x', 'y', 'variance', 'exp_id', 'normalise_factor']
    observations = pd.DataFrame(columns=cols)

    exp_id = 0
    for exp in experiments:
        if exp.temperature is None and temp_adjust:
            warnings.warn('No experimental temperature provided so data not adjusted')

        # Combine datasets
        for d in exp.dataset:
            dataset = np.copy(d)

            if (temp_adjust and
                exp.temperature is not None and
                model_temperature is not None and
                model_temperature != exp.temperature and
                exp.Q10 is not None and
                exp.Q10_factor is not None):
                dataset = adjust_for_temperature(dataset,
                                                 exp.temperature,
                                                 model_temperature,
                                                 exp.Q10,
                                                 exp.Q10_factor)

            if normalise:
                normalise_factor, dataset = normalise_dataset(dataset)
            else:
                normalise_factor = 1.

            dataset = dataset.T.tolist()
            dataset = [d_+[str(exp_id), normalise_factor] for d_ in dataset]
            observations = observations.append(
                pd.DataFrame(dataset, columns=cols),
                ignore_index=True
            )
            exp_id += 1
    return observations


def normalise_dataset(dataset: np.ndarray) -> Tuple[float, np.ndarray]:
    """Normalise the dependent variable and variance.

    Returns both the normalising factor and normalised dataset.
    """
    # Dependent variable
    y = dataset[1]
    max_y = np.max(np.abs(y))
    y = [y_/max_y for y_ in y]

    # Variance (convert back to SD to normalise)
    variance = dataset[2]
    variance = (np.sqrt(variance)/max_y)**2

    return max_y, np.array([dataset[0], y, variance])


def adjust_for_temperature(dataset: List[float],
                           exp_temperature: float,
                           model_temperature: float,
                           Q10: float,
                           Q10_factor: int) -> List[float]:
    """Adjusts dependent variable and variance for temperature."""
    A = Q10**(Q10_factor*(model_temperature-exp_temperature)/10)

    # Dependent variable
    y = A*dataset[1]

    # Variance (convert back to SD to adjust)
    variance = (A*np.sqrt(dataset[2]))**2
>>>>>>> f3fb674b

    return np.array([dataset[0], y, variance])<|MERGE_RESOLUTION|>--- conflicted
+++ resolved
@@ -117,36 +117,25 @@
 
 def setup(modelfile: str,
           *experiments: Experiment,
-<<<<<<< HEAD
           pacevar: str='membrane.V',
+          tvar: str='phys.T',
+          prev_runs: List[str]=[],
           logvars: List[str]=myokit.LOG_ALL,
-          prev_runs: List[str]=[],
-=======
-          vvar: str='membrane.V',
-          tvar: str='phys.T',
-          logvars: List[str]=myokit.LOG_ALL,
-          normalise: bool=True,
->>>>>>> f3fb674b
+          normalise: bool=True
           ) -> Tuple[pd.DataFrame, Callable, Callable]:
     """Combine chosen experiments into inputs for ABC.
 
     Args:
         modelfile (str): Path to Myokit MMT file.
         *experiments (Experiment): Any number of experiments to run in ABC.
-<<<<<<< HEAD
         pacevar (str): Optionally specify name of pacing variable in modelfile.
             Defaults to `membrane.V` assuming voltage clamp protocol but could
             also be set to stimulating current.
-        logvars (List[str]): Optionally specify variables to log in simulations.
+        tvar (str): Optionally specify name of temperature in modelfile.
+            Defaults to `phys.T`.
         prev_runs (List[str]): Path to previous pyABC runs containing samples
             to randomly sample outside of ABC algorithm.
-=======
-        vvar (str): Optionally specify name of membrane voltage in modelfile.
-            Defaults to `membrane.V`.
-        tvar (str): Optionally specify name of temperature in modelfile.
-            Defaults to `phys.T`.
-        logvars (str): Optionally specify variables to log in simulations.
->>>>>>> f3fb674b
+        logvars (List[str]): Optionally specify variables to log in simulations.
 
     Returns:
         Tuple[pd.DataFrame, Callable, Callable]:
@@ -157,7 +146,6 @@
 
     # Create Myokit model instance
     m = myokit.load_model(modelfile)
-<<<<<<< HEAD
 
     # Set pacing variable
     pace = m.get(pacevar)
@@ -166,13 +154,7 @@
             pace.demote()
         pace.set_rhs(0)
         pace.set_binding('pace')
-=======
-    v = m.get(vvar)
-    v.demote()
-    v.set_rhs(0)
-    v.set_binding('pace')
     model_temperature = m.get(tvar).value()
->>>>>>> f3fb674b
 
     # Initialise combined variables
     observations = get_observations_df(list(experiments),
@@ -189,7 +171,6 @@
         simulations.append(s)
         times.append(exp.protocol.characteristic_time())
 
-<<<<<<< HEAD
     # Get previous pyABC runs
     # Note: defaults to latest run in database file
     sample_df, sample_w = [], []
@@ -199,8 +180,6 @@
         sample_df.append(df)
         sample_w.append(w)
 
-=======
->>>>>>> f3fb674b
     # Create model function
     def simulate_model(**pars):
         sim_output = []
@@ -238,10 +217,6 @@
     def summary_statistics(data):
         if data is None:
             return {}
-<<<<<<< HEAD
-        return {str(i): val
-                for i, val in enumerate(sum_stats_combined(data))}
-=======
         ss = {str(i): val/normalise_factor[i]
               for i, val in enumerate(sum_stats_combined(data))}
         return ss
@@ -337,6 +312,5 @@
 
     # Variance (convert back to SD to adjust)
     variance = (A*np.sqrt(dataset[2]))**2
->>>>>>> f3fb674b
 
     return np.array([dataset[0], y, variance])