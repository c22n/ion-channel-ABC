--- conflicted
+++ resolved
@@ -302,11 +302,6 @@
         ncols = len(variables[0])
         nrows = 1
     else:
-<<<<<<< HEAD
-        assert figshape[0]*figshape[1]<=len(variables[0]), 'Fig shape does not match number of variables!'
-=======
-        #assert figshape[0]*figshape[1]<=len(variables[0]), 'Fig shape does not match number of variables!'
->>>>>>> 9783d3ae
         ncols = figshape[0]
         nrows = figshape[1]
 
