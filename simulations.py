'''
Author: Charles Houston
Date: 26/5/17

Default experimental simulations.
Originally taken from descriptions of how data was generated
in Deng et al, Pharmacological effects of carvedilol on T-type
calcium current in murine HL-1 cells, 2009.
'''

import myokit
import protocols
import numpy as np

class AbstractSim(object):
    def run(s):
        '''
        General method to run the simulation and export relevant results.
        '''
        raise NotImplementedError

class ActivationSim(AbstractSim):
    '''
    MEASURE: Simple measure of peak current response to
             different voltage pulses
    Runs activation simulation protocol (as described in Deng et al, 2009).
    Voltage at ```vhold``` for ```tpre```.
    Voltage to entry in ```vsteps``` for ```tstep```.
    Repeated for each entry in ```vsteps```.
    '''
    def __init__(self, variable, vsteps, reversal_potential, vhold, tpre, tstep):
        self.variable           = variable # Variable of interest
        self.vsteps             = np.array(vsteps) # Voltage steps in protocol
        self.protocol           = protocols.steptrain(
            vsteps              = self.vsteps, 
            vhold               = vhold, # Holding potential
            tpre                = tpre, # Pre-conditioning simulation
            tstep               = tstep, # Time held at ```vsteps```
        )
        self.period             = tpre + tstep # Length of each experiment
        self.pre                = tpre # Time before experiment time of interest
        self.t                  = self.protocol.characteristic_time()
        self.reversal_potential = reversal_potential

    def run(self, s):
        s.reset()
        s.set_protocol(self.protocol)
        try:
            d = s.run(self.t, log=['environment.time', self.variable], log_interval=.1)
        except:
            return None

        # Split the log into chunks for each step
        ds = d.split_periodic(self.period, adjust=True)

        # Trim each new log to contain only the 100ms of peak current
        act_peaks = []
        for d in ds:
            d.trim_left(self.pre, adjust=True)
            d.trim_right(self.period - self.pre)
            act_peaks.append(max(min(d[self.variable]), max(d[self.variable]), key=abs))
        act_peaks = np.array(act_peaks)

        # Calculate the activation (normalized condutance) from IV curve
        # - Divide the peak currents by (V-E)
        act_relative = act_peaks / (self.vsteps - self.reversal_potential)
        # - Normalise by dividing by the biggest value
        act_relative = act_relative / act_relative.max()

        return [act_peaks, act_relative]

class InactivationSim(AbstractSim):
    '''
    MEASURE: Comparing peak current values after being held at a prepulse
             voltage prior to the pulse.
    Runs the inactivation stimulation protocol from Deng 2009.
    Hold potential at ```vhold``` for ```tpre```.
    Hold potential at entry from ```prepulses``` for ```tstep```.
    Return potential to ```vhold``` for ```tbetween```.
    Hold potential at ```vpost``` for ```tpost```.
    Repeat for each entry in ```prepulses```.
    '''
    def __init__(self, variable, prepulses, vhold, vpost, tpre, tstep, tbetween, tpost):
        self.protocol = protocols.steptrain_double(
            vsteps    = prepulses, # Use prepulse values from experimental data
            vhold     = vhold, # Holding potential
            vpost     = vpost, # Second step
            tpre      = tpre, # Pre-conditioning
            tstep     = tstep, # Initial step
            tbetween  = tbetween, # Time between steps
            tpost     = tpost, # Final pulse
        )
        self.t        = self.protocol.characteristic_time()
<<<<<<< HEAD
        self.period   = tpre+tstep+tbetween+tpost
        # Variables for cutting output data
=======
>>>>>>> dcab1eac
        self.pre      = tpre + tstep + tbetween
        self.post     = tpost
        self.variable = variable
        self.prepulses = prepulses

    def run(self, s):
        s.reset()
        s.set_protocol(self.protocol)

        # Run the simulation
<<<<<<< HEAD
        log_rate = 10.0
=======
        log_rate = 10.0 # Recording per ms
>>>>>>> dcab1eac
        try:
            d = s.run(self.t, log=['environment.time', self.variable], log_interval=1/log_rate)
        except:
            return None

        # Get maximum current
        max_peak = min(d[self.variable])

<<<<<<< HEAD
        # Trim each new log
        #ds = d.split_periodic(self.period, adjust=True)

        inact = []
        d.npview()
        # import pdb;pdb.set_trace()
=======
        # Get normalised inactivation currents
        inact = []
        d.npview()
>>>>>>> dcab1eac
        for pp in self.prepulses:
            d.trim_left(self.pre, adjust=True)
            inact.append(max(np.abs(d[self.variable][0:int(round(self.post*log_rate))])))
            d.trim_left(self.post, adjust=True)
<<<<<<< HEAD

        # for d in ds:
        #     d.trim_left(self.pre, adjust=True)
        #     d.trim_right(self.post)
        #     d.npview()
        #     inact.append(max(np.abs(d[self.variable])))
=======
>>>>>>> dcab1eac

        inact = np.array(inact)
        inact = inact / abs(max_peak)
        return inact

class RecoverySim(AbstractSim):
    '''
    MEASURE: Comparing difference in magnitude of current in two pulses
             separated by variable time interval.
    Runs the recovery simulation from Deng 2009.
    Hold potential at ```vhold``` for ```tpre```.
    Step potential to ```vstep``` for ```tstep```.
    Return potential to ```vhold``` for entry in ```intervals```.
    Step potential to ```vstep``` for ```tpost```.
    Repeat for each entry in ```intervals```.
    '''
    def __init__(self, variable, intervals, vstep, vhold, vpost, tpre, tstep, tpost):
        # Create intervaltrain protocol
        self.intervals    = intervals
        self.protocol     = protocols.intervaltrain(
            vstep         = vstep, # Voltage steps
            vhold         = vhold, # Holding potential
            vpost         = vpost, # Final pulse
            tpre          = tpre, # Pre-conditioning
            tstep         = tstep, # Initial step
            tintervals    = intervals, # Varying interval times
            tpost         = tpost, # Final pulse
        )
        self.t            = self.protocol.characteristic_time()
<<<<<<< HEAD
        self.period_const = tpre+tstep#+tpost
        self.tpost = tpost
        # self.pre          = tpre+tstep
=======
        self.period_const = tpre + tstep
        self.tpost = tpost
>>>>>>> dcab1eac
        self.variable     = variable

    def run(self, s):
        s.reset()
        s.set_protocol(self.protocol)

        # Run the simulation
        log_rate = 10.0
        try:
            d = s.run(self.t, log=['environment.time', self.variable], log_interval=1/log_rate)
        except:
            return None

<<<<<<< HEAD
        # Trim each new log to contain only the 100ms of peak current
=======
        # Work through logs to get peak recovery currents
>>>>>>> dcab1eac
        d = d.npview()
        rec = []
        max_peak = min(d[self.variable])
        for interval in self.intervals:
            d.trim_left(self.period_const, adjust=True)
            rec.append(min(d[self.variable][0:int(round((interval+self.tpost)*log_rate))]))
            d.trim_left(interval+self.tpost, adjust=True)

        rec = np.array(rec)
<<<<<<< HEAD
        rec = rec / max_peak #np.max(np.abs(rec))
=======
        rec = rec / max_peak 
>>>>>>> dcab1eac
        return rec<|MERGE_RESOLUTION|>--- conflicted
+++ resolved
@@ -91,11 +91,6 @@
             tpost     = tpost, # Final pulse
         )
         self.t        = self.protocol.characteristic_time()
-<<<<<<< HEAD
-        self.period   = tpre+tstep+tbetween+tpost
-        # Variables for cutting output data
-=======
->>>>>>> dcab1eac
         self.pre      = tpre + tstep + tbetween
         self.post     = tpost
         self.variable = variable
@@ -106,11 +101,7 @@
         s.set_protocol(self.protocol)
 
         # Run the simulation
-<<<<<<< HEAD
-        log_rate = 10.0
-=======
         log_rate = 10.0 # Recording per ms
->>>>>>> dcab1eac
         try:
             d = s.run(self.t, log=['environment.time', self.variable], log_interval=1/log_rate)
         except:
@@ -119,31 +110,13 @@
         # Get maximum current
         max_peak = min(d[self.variable])
 
-<<<<<<< HEAD
-        # Trim each new log
-        #ds = d.split_periodic(self.period, adjust=True)
-
-        inact = []
-        d.npview()
-        # import pdb;pdb.set_trace()
-=======
         # Get normalised inactivation currents
         inact = []
         d.npview()
->>>>>>> dcab1eac
         for pp in self.prepulses:
             d.trim_left(self.pre, adjust=True)
             inact.append(max(np.abs(d[self.variable][0:int(round(self.post*log_rate))])))
             d.trim_left(self.post, adjust=True)
-<<<<<<< HEAD
-
-        # for d in ds:
-        #     d.trim_left(self.pre, adjust=True)
-        #     d.trim_right(self.post)
-        #     d.npview()
-        #     inact.append(max(np.abs(d[self.variable])))
-=======
->>>>>>> dcab1eac
 
         inact = np.array(inact)
         inact = inact / abs(max_peak)
@@ -173,14 +146,8 @@
             tpost         = tpost, # Final pulse
         )
         self.t            = self.protocol.characteristic_time()
-<<<<<<< HEAD
-        self.period_const = tpre+tstep#+tpost
-        self.tpost = tpost
-        # self.pre          = tpre+tstep
-=======
         self.period_const = tpre + tstep
         self.tpost = tpost
->>>>>>> dcab1eac
         self.variable     = variable
 
     def run(self, s):
@@ -194,11 +161,7 @@
         except:
             return None
 
-<<<<<<< HEAD
-        # Trim each new log to contain only the 100ms of peak current
-=======
         # Work through logs to get peak recovery currents
->>>>>>> dcab1eac
         d = d.npview()
         rec = []
         max_peak = min(d[self.variable])
@@ -208,9 +171,5 @@
             d.trim_left(interval+self.tpost, adjust=True)
 
         rec = np.array(rec)
-<<<<<<< HEAD
-        rec = rec / max_peak #np.max(np.abs(rec))
-=======
         rec = rec / max_peak 
->>>>>>> dcab1eac
         return rec